--- conflicted
+++ resolved
@@ -45,12 +45,6 @@
     'louvain==0.8.2',
     'pyensembl',
     'datasets==2.20.0',
-<<<<<<< HEAD
-    'mamba-ssm==2.2.2',
-    'causal-conv1d==1.4.0'
-    
-=======
->>>>>>> 08fb3a91
 ]
 
 [project.optional-dependencies]
