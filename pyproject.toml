[build-system]
requires = ["hatchling"]
build-backend = "hatchling.build"

[project]
name = "helical"
version = "1.4.14"
authors = [
  { name="Helical Team", email="support@helical-ai.com" },
]
description = "Helical Python SDK"
readme = "README.md"
requires-python = ">=3.9"
classifiers = [
    "Programming Language :: Python :: 3",
    "License :: OSI Approved :: GNU Affero General Public License v3 or later (AGPLv3+)",
    "Operating System :: OS Independent",
]

license = {file = "LICENSE"}

dependencies = [
    'requests>=2.32.3',
    'pandas==2.2.2',
    'anndata>=0.11',
    'numpy>=2.1.3,<2.3',  # scipy 1.13.1 requires numpy<2.3
    'scikit-learn>=1.5.0',
    'scipy==1.13.1',
<<<<<<< HEAD
    'gitpython==3.1.44',
=======
    'gitpython==3.1.43',
>>>>>>> 72c11920
    'torch==2.7.0',
    'accelerate==1.4.0',
    'transformers>=4.49.0,<=4.51.3',
    'loompy==3.0.7',
    'scib==1.1.5',
    'scikit-misc>=0.5.2',
    'einops==0.8.1',
    'omegaconf==2.3.0',
    'hydra-core==1.3.2',
    'louvain==0.8.2',
    'pybiomart',
    'datasets==3.6.0',
    'sentencepiece>=0.2.0',
    'bitsandbytes>=0.48.2'
]


[project.optional-dependencies]
mamba-ssm = [
<<<<<<< HEAD
    'mamba-ssm==2.2.6.post3',
    'causal-conv1d==1.5.3.post1',
=======
    'mamba-ssm==2.2.5',
    'causal-conv1d==1.5.1',
>>>>>>> 72c11920
]

evo-2 = [
    'biopython==1.85',
    'transformer-engine[pytorch]==1.13.0',
]

tahoe = [
    'flash_attn==2.8.3',
    'llm-foundry>=0.17.1',
]

[tool.hatch.metadata]
allow-direct-references = true # Allows installing package from git

[project.urls]
Homepage = "https://github.com/helicalAI/helical"
Issues = "https://github.com/helicalAI/helical/issues"
Documentation = "https://helical.readthedocs.io/"
Repository = "https://github.com/helicalAI/helical"<|MERGE_RESOLUTION|>--- conflicted
+++ resolved
@@ -26,11 +26,7 @@
     'numpy>=2.1.3,<2.3',  # scipy 1.13.1 requires numpy<2.3
     'scikit-learn>=1.5.0',
     'scipy==1.13.1',
-<<<<<<< HEAD
     'gitpython==3.1.44',
-=======
-    'gitpython==3.1.43',
->>>>>>> 72c11920
     'torch==2.7.0',
     'accelerate==1.4.0',
     'transformers>=4.49.0,<=4.51.3',
@@ -50,13 +46,8 @@
 
 [project.optional-dependencies]
 mamba-ssm = [
-<<<<<<< HEAD
-    'mamba-ssm==2.2.6.post3',
-    'causal-conv1d==1.5.3.post1',
-=======
     'mamba-ssm==2.2.5',
     'causal-conv1d==1.5.1',
->>>>>>> 72c11920
 ]
 
 evo-2 = [
