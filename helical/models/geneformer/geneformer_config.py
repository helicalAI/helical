--- conflicted
+++ resolved
@@ -86,15 +86,6 @@
             self.list_of_files_to_download.append(f"geneformer/{model_version}/{model_name}/pytorch_model.bin")
 
         self.model_dir = Path(CACHE_DIR_HELICAL, 'geneformer')
-<<<<<<< HEAD
-        self.model_name = model_name
-        self.batch_size = batch_size
-        self.emb_layer = emb_layer
-        self.emb_mode = emb_mode
-        self.device = device
-        self.accelerator = accelerator
-        self.embsize = embsize
-=======
 
         self.files_config = {
             "model_files_dir": Path(CACHE_DIR_HELICAL, 'geneformer', model_version, model_name),
@@ -112,7 +103,7 @@
             "accelerator": accelerator,
             "input_size": self.model_map[model_name]['input_size'],
             "special_token": self.model_map[model_name]['special_token'],
+            "embsize": embsize
         }
     
->>>>>>> 76f697b4
 
