--- conflicted
+++ resolved
@@ -85,13 +85,9 @@
         organism: str = None,
         perturbation_column: str = None,
         max_new_tokens: int = 200,
-<<<<<<< HEAD
         max_genes: int = None,
         aggregation_type: Literal["mean_pool", "last_token"] = "mean_pool",
         embedding_prompt_template: str = None,
-=======
-        max_genes: int = 200,
->>>>>>> 446fc985
         return_fit: bool = False,
         dtype: str = "bfloat16", 
         model_size: str = "2B",  
