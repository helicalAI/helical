--- conflicted
+++ resolved
@@ -50,11 +50,6 @@
         self.accelerator = uce_model.accelerator
         self.fine_tuning_head.set_dim_size(self.config["embsize"])
 
-<<<<<<< HEAD
-    def forward(self, batch_sentences, mask) -> torch.Tensor:
-        gene_output, _ = self.uce_model(batch_sentences, mask=mask)
-        output = self.fine_tuning_head(gene_output[0, :, :]) # CLS token no normalisation
-=======
     def _forward(self, batch_sentences: torch.Tensor, mask: torch.Tensor) -> torch.Tensor:
         """
         Forward method of the fine-tuning model.
@@ -80,7 +75,6 @@
         else:
             embeddings = embeddings
         output = self.fine_tuning_head(embeddings)
->>>>>>> 68ff34fe
         return output
     
     def train(
@@ -178,11 +172,7 @@
                 else:
                     batch_sentences = self.uce_model.pe_embedding(batch_sentences.long())
                 batch_sentences = torch.nn.functional.normalize(batch_sentences, dim=2)  # normalize token outputs
-<<<<<<< HEAD
-                output = self(batch_sentences, mask=mask)
-=======
-                output = model._forward(batch_sentences, mask=mask)
->>>>>>> 68ff34fe
+                output = self._forward(batch_sentences, mask=mask)
                 labels = torch.tensor(train_labels[batch_count: batch_count + self.config["batch_size"]], device=self.device)
                 batch_count += self.config["batch_size"]
                 loss = loss_function(output, labels)
@@ -212,11 +202,7 @@
                     else:
                         batch_sentences = self.uce_model.pe_embedding(batch_sentences.long())
                     batch_sentences = torch.nn.functional.normalize(batch_sentences, dim=2)  # normalize token outputs
-<<<<<<< HEAD
-                    output = self(batch_sentences, mask=mask)
-=======
-                    output = model._forward(batch_sentences, mask=mask)
->>>>>>> 68ff34fe
+                    output = self._forward(batch_sentences, mask=mask)
                     val_labels = torch.tensor(validation_labels[validation_batch_count: validation_batch_count + self.config["batch_size"]], device=self.device)
                     validation_batch_count += self.config["batch_size"]
                     accuracy += accuracy_score(val_labels.cpu(), torch.argmax(output, dim=1).cpu())
@@ -269,11 +255,7 @@
             else:
                 batch_sentences = self.uce_model.pe_embedding(batch_sentences.long())
             batch_sentences = torch.nn.functional.normalize(batch_sentences, dim=2)  # normalize token outputs
-<<<<<<< HEAD
-            output = self(batch_sentences, mask=mask)
-=======
-            output = model._forward(batch_sentences, mask=mask)
->>>>>>> 68ff34fe
+            output = self._forward(batch_sentences, mask=mask)
             outputs.append(output.detach().cpu().numpy())
         
         return np.vstack(outputs)