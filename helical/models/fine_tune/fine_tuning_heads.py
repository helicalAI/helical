<<<<<<< HEAD
from helical.models.base_models import HelicalBaseFineTuningHead
=======
>>>>>>> 68ff34fe
import torch
from abc import ABC
from abc import abstractmethod
class HelicalBaseFineTuningHead(torch.nn.Module, ABC):
    """Helical Fine-Tuning Head Class which serves as the base class for all fine-tuning heads in the helical package.
    Each new fine-tuning head should be a subclass of this class.
    """
    def __init__(self):
        super().__init__()

    @abstractmethod
    def forward():
        pass

    @abstractmethod
    def set_dim_size():
        pass

class ClassificationHead(HelicalBaseFineTuningHead):
    """Classification Head for fine-tuning a Helical foundation model.

    Parameters
    ----------
    num_classes : int
        The number of classes to predict.
    dropout : float, optional, default=0.02
        The dropout rate to apply to the input tensor before the linear layer.
        
    Methods
    -------
    forward(inputs: torch.Tensor) -> torch.Tensor
        The forward method of the classification head.

    """
    def __init__(self, num_classes: int, dropout: float = 0.02):
        super().__init__()
        self.output_size = num_classes
        self.dropout = torch.nn.Dropout(p=dropout)
    
    def forward(self, inputs: torch.Tensor) -> torch.Tensor:
        """Forward method of the classification head.
        
        Parameters
        ----------
        inputs : torch.Tensor
            The input tensor to the classification head.

        Returns
        -------
        torch.Tensor
            The output tensor of the classification head.
        """
        drop = self.dropout(inputs)
        output = self.linear(drop)
        return output

    def set_dim_size(self, dim_size: int) -> None:
        """Set the dimension size of the input tensor.
        
        Parameters
        ----------
        dim_size : int
            The dimension size of the input tensor.
        """
        self.linear = torch.nn.Linear(dim_size, self.output_size)<|MERGE_RESOLUTION|>--- conflicted
+++ resolved
@@ -1,7 +1,3 @@
-<<<<<<< HEAD
-from helical.models.base_models import HelicalBaseFineTuningHead
-=======
->>>>>>> 68ff34fe
 import torch
 from abc import ABC
 from abc import abstractmethod
