from typing import List, Union
from helical.models.base_models import HelicalDNAModel
from helical.utils.downloader import Downloader
from .caduceus_config import CaduceusConfig
from .pretrained_config import CaduceusPretrainedConfig
from .modeling_caduceus import CaduceusModel
from .caduceus_tokenizer import CaduceusTokenizer
from datasets import Dataset
import torch
from torch.utils.data import DataLoader
import numpy as np
import logging
from pandas import DataFrame

LOGGER = logging.getLogger(__name__)

# default configuration if not specified
configurer = CaduceusConfig()

class Caduceus(HelicalDNAModel):
    """Caduceus model.

    This class represents the Caduceus model, a DNA model using bi-directional and reverse complement DNA properties for better genomic analysis.

    Example
    ----------
    ```python
    from helical import Caduceus, CaduceusConfig

    caduceus_config = CaduceusConfig(model_name="caduceus-ph-4L-seqlen-1k-d118", batch_size=5)
    caduceus = Caduceus(configurer = caduceus_config)
    
    sequence = ['ACTG' * int(1024/4)]
    processed_data = caduceus.process_data(sequence)

    embeddings = caduceus.get_embeddings(processed_data)
    print(embeddings.shape)
    ```

    Parameters
    ----------
    configurer : CaduceusConfig, optional, default=configurer
        The model configuration.

    Notes
    ----------
    This model has dependencies which only allow it to be run on CUDA devices.
    The link to the paper can be found [here](https://arxiv.org/abs/2403.03234).
    We make use of the implementation from the [Caduceus](https://github.com/kuleshov-group/caduceus) repository.
    """
    def __init__(self, configurer: CaduceusConfig = configurer):
        super().__init__()

        if torch.cuda.is_available() == False:
            message = "Caduceus requires a CUDA device to run and CUDA is not available"
            LOGGER.error(message)
            raise RuntimeError(message)
            
        self.configurer = configurer
        self.config = configurer.config
        self.files_config = configurer.files_config
        self.device = self.config['device']

        downloader = Downloader()
        for file in self.configurer.list_of_files_to_download:
            downloader.download_via_name(file)

        self.pretrained_config = CaduceusPretrainedConfig.from_pretrained(self.files_config['model_files_dir'])
        self.model =  CaduceusModel.from_pretrained(self.files_config['model_files_dir'], config=self.pretrained_config)
        
        self.model.eval()

        self.tokenizer = CaduceusTokenizer(model_max_length=self.config['input_size'])
        
        LOGGER.info("Caduceus model initialized")

    def _collate_fn(self, batch):
        input_ids = torch.tensor([item["input_ids"] for item in batch])
        batch_dict = {
            "input_ids": input_ids,
        }

        if "labels" in batch[0]:
            batch_dict["labels"] = torch.tensor([item["labels"] for item in batch])
            
        return batch_dict
    
    def _pool_hidden_states(self, hidden_states, sequence_length_dim=1):
        """Pools hidden states along sequence length dimension."""
        if self.config["pooling_strategy"] == "mean":  # Mean pooling along sequence length dimension
            return hidden_states.mean(dim=sequence_length_dim)
        if self.config["pooling_strategy"] == "max":  # Max pooling along sequence length dimension
            return hidden_states.max(dim=sequence_length_dim).values
        if self.config["pooling_strategy"] == "last":  # Use embedding of last token in the sequence
            return hidden_states.moveaxis(hidden_states, sequence_length_dim, 0)[-1, ...]
        if self.config["pooling_strategy"] == "first":  # Use embedding of first token in the sequence
            return hidden_states.moveaxis(hidden_states, sequence_length_dim, 0)[0, ...]

    def process_data(self, sequences: Union[List[str], DataFrame], return_tensors: str="pt", padding: str="max_length", truncation: bool=True) -> Dataset:
        """Process the input DNA sequences.

        Parameters 
        ----------
        sequences : list[str] or DataFrame
            The input DNA sequences to be processed. If a DataFrame is provided, it should have a column named 'Sequence'.
        return_tensors : str, optional, default="pt"
            The return type of the processed data.
        padding : str, optional, default="max_length"
            The padding strategy to be used.
        truncation : bool, optional, default=True
            Whether to truncate the sequences or not.

        Returns
        ----------
        Dataset
            Containing processed DNA sequences.

        """
        LOGGER.info("Processing data for Caduceus.")
<<<<<<< HEAD
        valid_sequences = self.get_valid_dna_sequence(sequences)
=======
        sequences = self.get_valid_dna_sequence(sequences)
>>>>>>> cd1755ed

        max_length = min(len(max(valid_sequences, key=len)), self.config['input_size'])+1
        
        tokenized_sequences = self.tokenizer(valid_sequences, return_tensors=return_tensors, padding=padding, truncation=truncation, max_length=max_length)

        dataset = Dataset.from_dict(tokenized_sequences)
        LOGGER.info("Successfully processed the data for Caduceus.")
        return dataset

    def get_embeddings(self, dataset: Dataset) -> np.ndarray:
        """Get the embeddings for the tokenized sequence.

        Parameters
        ----------
        dataset : Dataset
            The output dataset from `process_data`.

        Returns
        ----------
        np.ndarray
            The embeddings for the tokenized sequence in the form of a numpy array. 
            NOTE: This method returns the embeddings using the pooling strategy specified in the config.
        """
        LOGGER.info("Started getting embeddings:")
        dataloader = DataLoader(dataset, collate_fn=self._collate_fn, batch_size=self.config['batch_size'], shuffle=False, num_workers=self.config['nproc'])
    
        embeddings = []
        self.model.to(self.device)
        self.model.eval()
        for batch in dataloader:
            with torch.no_grad():
                outputs = self.model(input_ids=batch['input_ids'].to(self.device))
                embeddings.append(self._pool_hidden_states(outputs.last_hidden_state).cpu().numpy())

                del batch
                del outputs

        LOGGER.info(f"Finished getting embeddings.")
        return np.vstack(embeddings)<|MERGE_RESOLUTION|>--- conflicted
+++ resolved
@@ -117,11 +117,7 @@
 
         """
         LOGGER.info("Processing data for Caduceus.")
-<<<<<<< HEAD
         valid_sequences = self.get_valid_dna_sequence(sequences)
-=======
-        sequences = self.get_valid_dna_sequence(sequences)
->>>>>>> cd1755ed
 
         max_length = min(len(max(valid_sequences, key=len)), self.config['input_size'])+1
         
